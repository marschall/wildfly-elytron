--- conflicted
+++ resolved
@@ -31,11 +31,7 @@
 
     <groupId>org.wildfly.security</groupId>
     <artifactId>wildfly-elytron</artifactId>
-<<<<<<< HEAD
     <version>1.2.0.Beta1-SNAPSHOT</version>
-=======
-    <version>1.1.0.CR7-SNAPSHOT</version>
->>>>>>> 1b758f79
 
     <name>WildFly Elytron</name>
     <description>WildFly Security SPIs</description>
